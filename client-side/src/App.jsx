--- conflicted
+++ resolved
@@ -12,7 +12,6 @@
 import NotFound from './pages/NotFound';
 import Sidebar from './components/Sidebar';
 import Topbar from './components/Topbar';
-import TransformerDetailsPage from './pages/TransformerDetailsPage';
 
 function App() {
   return (
@@ -30,27 +29,6 @@
               {/* Always visible */}
               <Sidebar />
 
-<<<<<<< HEAD
-          {/* Main Content Area with Routes */}
-          <main className='flex-1 overflow-auto'>
-            <Routes>
-              <Route
-                path='/'
-                element={<Navigate to='/transformers' replace />}
-              />
-              <Route path='/transformers' element={<TransformersPage />} />
-              <Route
-                path='/transformers/:id'
-                element={<TransformerDetailsPage />}
-              />
-              <Route path='/inspections' element={<InspectionsPage />} />
-              <Route path='/settings' element={<Settings />} />
-              <Route path='*' element={<NotFound />} />
-            </Routes>
-          </main>
-        </div>
-      </div>
-=======
               {/* Main Content */}
               <div className='ml-64 flex flex-1 flex-col'>
                 <Topbar />
@@ -76,7 +54,6 @@
           }
         />
       </Routes>
->>>>>>> 60b0349a
     </Router>
   );
 }
