import React, { useState } from 'react';
import { SearchIcon, StarIcon } from './ui/icons';
import { displayValue, isNullValue } from '../utils/displayHelpers';
import TransformerActionDropdown from './TransformerActionDropdown';
import { useNavigate } from 'react-router-dom';

function TransformerView({
  transformers,
  filterOptions,
  favorites,
  toggleFavorite,
  searchTerm,
  setSearchTerm,
  searchField,
  setSearchField,
  showFavoritesOnly,
  setShowFavoritesOnly,
  locationFilter,
  setLocationFilter,
  typeFilter,
  setTypeFilter,
  resetFilters,
  onDeleteTransformer,
  onEditTransformer,
  onViewTransformer,
  isDeleting,
}) {
  const navigate = useNavigate();

  // Use pre-filtered transformers from the filter hook
  const filteredTransformers = transformers;

  // Use filter options from the filter hook
  const { locations, types } = filterOptions;

  const [sortOrder, setSortOrder] = useState('asc');

  const handleSort = () => {
    setSortOrder(prevOrder => (prevOrder === 'asc' ? 'desc' : 'asc'));
  };

  const sortedTransformers = [...transformers].sort((a, b) => {
    if (sortOrder === 'asc') {
      return a.transformerId.localeCompare(b.transformerId);
    } else {
      return b.transformerId.localeCompare(a.transformerId);
    }
  });

  const handleViewClick = (transformerId) => {
    navigate(`/transformers/${transformerId}`);
  };

  return (
    <>
      {/* Filter Controls */}
      <div className='mb-6 flex flex-wrap items-center gap-4 rounded-lg bg-[#F5F5F5] p-4 shadow-md'>
        {/* Search Bar - Unified Design */}
        <div className='w-[450px]'>
          <div className='flex overflow-hidden rounded-md border border-gray-300 focus-within:border-blue-500 focus-within:ring-2 focus-within:ring-blue-500'>
            <select
              value={searchField}
              onChange={e => setSearchField(e.target.value)}
<<<<<<< HEAD
              className='w-[170px] border-0 bg-[#F5F5F5] px-2 py-2 text-gray-700 focus:outline-none'
=======
              className='w-[150px] border-0 bg-[#F5F5F5] px-3 py-2 text-gray-400 focus:outline-none'
>>>>>>> 60b0349a
            >
              <option value='id'>By Transformer No.</option>
              <option value='poleNo'>By Pole No.</option>
            </select>
            <div className='w-[1px] self-stretch bg-gray-300'></div>
            <div className='relative flex-grow'>
              <div className='pointer-events-none absolute inset-y-0 left-0 flex items-center pl-3'>
                <SearchIcon className='h-5 w-5 text-gray-400' />
              </div>
              <input
                type='text'
                placeholder={`Search ${
                  searchField === 'id' ? 'Transformer No.' : 'Pole No.'
                }`}
                value={searchTerm}
                onChange={e => setSearchTerm(e.target.value)}
                className='w-full border-0 py-2 pr-4 pl-10 focus:outline-none'
              />
            </div>
          </div>
        </div>

        {/* Favorite Filter - Star Icon Only */}
        <button
          onClick={() => setShowFavoritesOnly(!showFavoritesOnly)}
          className='flex items-center rounded-full p-2 transition-colors hover:bg-gray-100 focus:outline-none'
          title={
            showFavoritesOnly ? 'Show all transformers' : 'Show favorites only'
          }
        >
          {showFavoritesOnly ? (
            <StarIcon className='h-6 w-6 text-blue-800' filled={true} />
          ) : (
            <StarIcon className='h-6 w-6 text-gray-400' filled={false} />
          )}
        </button>

        {/* Location Dropdown */}
        <div className='min-w-[180px]'>
          <select
            value={locationFilter}
            onChange={e => setLocationFilter(e.target.value)}
            className='w-full rounded-md border border-gray-300 px-3 py-2 focus:border-blue-500 focus:ring-2 focus:ring-blue-500 focus:outline-none'
          >
            {locations.map(location => (
              <option key={location} value={location}>
                {location}
              </option>
            ))}
          </select>
        </div>

        {/* Type Dropdown */}
        <div className='min-w-[150px]'>
          <select
            value={typeFilter}
            onChange={e => setTypeFilter(e.target.value)}
            className='w-full rounded-md border border-gray-300 px-3 py-2 focus:border-blue-500 focus:ring-2 focus:ring-blue-500 focus:outline-none'
          >
            {types.map(type => (
              <option key={type} value={type}>
                {type}
              </option>
            ))}
          </select>
        </div>

        {/* Reset Button as Text Link with Bold on Hover */}
        <button
          onClick={resetFilters}
          className='font-bold text-blue-900 duration-150 hover:text-blue-500 focus:outline-none rounded-lg px-4 py-2 border border-blue-900 hover:border-blue-500'
        >
          Reset Filters
        </button>
      </div>

      {/* Transformer Table */}
      <div className='overflow-x-auto rounded-lg bg-[#F5F5F5] shadow-md'>
        <table className='min-w-full table-auto'>
          <thead>
            <tr className='bg-[#B0E0E6] text-[#36454F]'>
              <th className='w-8 px-1 py-3 text-center font-bold'> </th>
              <th
                className='px-1 py-3 text-left font-bold cursor-pointer'
                onClick={handleSort}
              >
                <span>Transformer No.</span>
                <span className="ml-2 text-sm">
                  {sortOrder === 'asc' ? '▲' : '▼'}
                </span>
              </th>
              <th className='px-6 py-3 text-left font-bold'>Pole No.</th>
              <th className='px-6 py-3 text-left font-bold'>Location</th>
              <th className='px-6 py-3 text-left font-bold'>Type</th>
              <th className='px-6 py-3 text-center font-bold'></th>
              <th className='w-12 px-3 py-3 text-center font-bold'> </th>
            </tr>
          </thead>
          <tbody className='divide-y divide-gray-200'>
            {sortedTransformers.map((transformer, index) => (
              <tr
                key={index}
                className={`${
                  index % 2 === 0 ? 'bg-white' : 'bg-gray-50'
                } transition-colors duration-150 hover:bg-gray-100`}
              >
                <td className='px-6 py-4 text-center'>
                  <button
                    onClick={() => toggleFavorite(transformer.transformerId)}
                    className='focus:outline-none'
                  >
                    {favorites.includes(transformer.transformerId) ? (
                      <StarIcon
                        className='h-6 w-6 text-blue-800'
                        filled={true}
                      />
                    ) : (
                      <StarIcon
                        className='h-6 w-6 text-gray-400'
                        filled={false}
                      />
                    )}
                  </button>
                </td>
                <td className='px-6 py-4'>
                  <span
                    className={
                      isNullValue(transformer.transformerId)
                        ? 'text-gray-400 italic'
                        : ''
                    }
                  >
                    {displayValue(transformer.transformerId)}
                  </span>
                </td>
                <td className='px-6 py-4'>
                  <span
                    className={
                      isNullValue(transformer.poleNo)
                        ? 'text-gray-400 italic'
                        : ''
                    }
                  >
                    {displayValue(transformer.poleNo)}
                  </span>
                </td>
                <td className='px-6 py-4'>
                  <span
                    className={
                      isNullValue(transformer.location)
                        ? 'text-gray-400 italic'
                        : ''
                    }
                  >
                    {displayValue(transformer.location)}
                  </span>
                </td>
                <td className='px-6 py-4'>
                  <span
                    className={`rounded-full px-2 py-1 text-xs font-medium ${
                      transformer.type === 'Bulk'
                        ? 'bg-blue-100 text-blue-800'
                        : transformer.type === null ||
                            transformer.type === undefined ||
                            transformer.type === ''
                          ? 'bg-gray-100 text-gray-600'
                          : 'bg-green-100 text-green-800'
                    }`}
                  >
                    {displayValue(transformer.type)}
                  </span>
                </td>
                <td className='px-6 py-4 text-center'>
                  <button
<<<<<<< HEAD
                    onClick={() => handleViewClick(transformer.id)}
                    className='rounded bg-[#B0E0E6] px-3 py-1 font-bold text-[#566D7E] hover:bg-[#B0CFDE]'
=======
                    onClick={() => onViewTransformer(transformer)}
                    className='rounded bg-[#B0E0E6] px-3 py-1 font-bold text-[#566D7E] transition-colors hover:bg-[#B0CFDE]'
>>>>>>> 60b0349a
                  >
                    View
                  </button>
                </td>
                <td className='px-3 py-4 text-center'>
                  <TransformerActionDropdown
                    transformer={transformer}
                    onDelete={onDeleteTransformer}
                    onEdit={onEditTransformer}
                    isLoading={isDeleting === transformer.id}
                  />
                </td>
              </tr>
            ))}
          </tbody>
        </table>
      </div>
    </>
  );
}

export default TransformerView;<|MERGE_RESOLUTION|>--- conflicted
+++ resolved
@@ -61,11 +61,7 @@
             <select
               value={searchField}
               onChange={e => setSearchField(e.target.value)}
-<<<<<<< HEAD
               className='w-[170px] border-0 bg-[#F5F5F5] px-2 py-2 text-gray-700 focus:outline-none'
-=======
-              className='w-[150px] border-0 bg-[#F5F5F5] px-3 py-2 text-gray-400 focus:outline-none'
->>>>>>> 60b0349a
             >
               <option value='id'>By Transformer No.</option>
               <option value='poleNo'>By Pole No.</option>
@@ -240,13 +236,8 @@
                 </td>
                 <td className='px-6 py-4 text-center'>
                   <button
-<<<<<<< HEAD
-                    onClick={() => handleViewClick(transformer.id)}
-                    className='rounded bg-[#B0E0E6] px-3 py-1 font-bold text-[#566D7E] hover:bg-[#B0CFDE]'
-=======
                     onClick={() => onViewTransformer(transformer)}
                     className='rounded bg-[#B0E0E6] px-3 py-1 font-bold text-[#566D7E] transition-colors hover:bg-[#B0CFDE]'
->>>>>>> 60b0349a
                   >
                     View
                   </button>
